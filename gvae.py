import torch
import torch.nn as nn
from torch.nn import Linear
from torch_geometric.nn.conv import TransformerConv
from torch_geometric.nn import Set2Set
from torch_geometric.nn import BatchNorm
from config import SUPPORTED_ATOMS, SUPPORTED_EDGES, MAX_MOLECULE_SIZE, ATOMIC_NUMBERS
from utils import graph_representation_to_molecule, to_one_hot
from tqdm import tqdm

class GVAE(nn.Module):
    def __init__(self, feature_size):
        super(GVAE, self).__init__()
        self.encoder_embedding_size = 64
        self.edge_dim = 11
        self.latent_embedding_size = 128
        self.num_edge_types = len(SUPPORTED_EDGES) 
        self.num_atom_types = len(SUPPORTED_ATOMS)
        self.max_num_atoms = MAX_MOLECULE_SIZE 
        self.decoder_hidden_neurons = 512

        # Encoder layers
        self.conv1 = TransformerConv(feature_size, 
                                    self.encoder_embedding_size, 
                                    heads=4, 
                                    concat=False,
                                    beta=True,
                                    edge_dim=self.edge_dim)
        self.bn1 = BatchNorm(self.encoder_embedding_size)
        self.conv2 = TransformerConv(self.encoder_embedding_size, 
                                    self.encoder_embedding_size, 
                                    heads=4, 
                                    concat=False,
                                    beta=True,
                                    edge_dim=self.edge_dim)
        self.bn2 = BatchNorm(self.encoder_embedding_size)
        self.conv3 = TransformerConv(self.encoder_embedding_size, 
                                    self.encoder_embedding_size, 
                                    heads=4, 
                                    concat=False,
                                    beta=True,
                                    edge_dim=self.edge_dim)
        self.bn3 = BatchNorm(self.encoder_embedding_size)
        self.conv4 = TransformerConv(self.encoder_embedding_size, 
                                    self.encoder_embedding_size, 
                                    heads=4, 
                                    concat=False,
                                    beta=True,
                                    edge_dim=self.edge_dim)

        # Pooling layers
        self.pooling = Set2Set(self.encoder_embedding_size, processing_steps=4)

        # Latent transform layers
        self.mu_transform = Linear(self.encoder_embedding_size*2, 
                                            self.latent_embedding_size)
        self.logvar_transform = Linear(self.encoder_embedding_size*2, 
                                            self.latent_embedding_size)

        # Decoder layers
        # --- Shared layers
        self.linear_1 = Linear(self.latent_embedding_size, self.decoder_hidden_neurons)
        self.linear_2 = Linear(self.decoder_hidden_neurons, self.decoder_hidden_neurons)

        # --- Atom decoding (outputs a matrix: (max_num_atoms) * (# atom_types + "none"-type))   
        atom_output_dim = self.max_num_atoms*(self.num_atom_types + 1)
        self.atom_decode = Linear(self.decoder_hidden_neurons, atom_output_dim)

        # --- Edge decoding (outputs a triu tensor: (max_num_atoms*(max_num_atoms-1)/2*(#edge_types + 1) ))
        edge_output_dim = int(((self.max_num_atoms * (self.max_num_atoms - 1)) / 2) * (self.num_edge_types + 1))
        self.edge_decode = Linear(self.decoder_hidden_neurons, edge_output_dim)
        

    def encode(self, x, edge_attr, edge_index, batch_index):
        # GNN layers
        x = self.conv1(x, edge_index, edge_attr).relu()
        x = self.bn1(x)
        x = self.conv2(x, edge_index, edge_attr).relu()
        x = self.bn2(x)
        x = self.conv3(x, edge_index, edge_attr).relu()
        x = self.bn3(x)
        x = self.conv4(x, edge_index, edge_attr).relu()

        # Pool to global representation
        x = self.pooling(x, batch_index)

        # Latent transform layers
        mu = self.mu_transform(x)
        logvar = self.logvar_transform(x)
        return mu, logvar

    def decode_graph(self, graph_z):  
        """
        Decodes a latent vector into a continuous graph representation
        consisting of node types and edge types.
        """
        # Pass through shared layers
        z = self.linear_1(graph_z).relu()
        z = self.linear_2(z).relu()
        # Decode atom types
        atom_logits = self.atom_decode(z)
        # Decode edge types
        edge_logits = self.edge_decode(z)

        return atom_logits, edge_logits


    def decode(self, z, batch_index):
        node_logits = []
        triu_logits = []
        # Iterate over molecules in batch
        for graph_id in torch.unique(batch_index):
            # Get latent vector for this graph
            graph_z = z[graph_id]

            # Recover graph from latent vector
            atom_logits, edge_logits = self.decode_graph(graph_z)

<<<<<<< HEAD
        # Get predictions
        x = self.decoder_dense_1(inputs).relu()
        x = self.decoder_bn_1(x)
        x = self.decoder_dense_2(x).relu()
        x = self.decoder_bn_2(x)
        x = self.decoder_dense_3(x).relu()
        x = self.decoder_bn_3(x)
        edge_logits = self.decoder_dense_4(x)
=======
            # Store per graph results
            node_logits.append(atom_logits)
            triu_logits.append(edge_logits)
>>>>>>> 4c506e5f

        # Concatenate all outputs of the batch
        node_logits = torch.cat(node_logits)
        triu_logits = torch.cat(triu_logits)
        return triu_logits, node_logits


    def reparameterize(self, mu, logvar):
        if self.training:
            # Get standard deviation
            std = torch.exp(logvar)
            # Returns random numbers from a normal distribution
            eps = torch.randn_like(std)
            # Return sampled values
            return eps.mul(std).add_(mu)
        else:
            return mu

    def forward(self, x, edge_attr, edge_index, batch_index):
        # Encode the molecule
        mu, logvar = self.encode(x, edge_attr, edge_index, batch_index)
        # Sample latent vector (per atom)
        z = self.reparameterize(mu, logvar)
        # Decode latent vector into original molecule
        triu_logits, node_logits = self.decode(z, batch_index)

        return triu_logits, node_logits, mu, logvar

    
    def sample_mols(self, num=10000):
        print("Sampling molecules ... ")

        n_valid = 0
        # Sample molecules and check if they are valid
        for _ in tqdm(range(num)):
            # Sample latent space
            z = torch.randn(1, self.latent_embedding_size)

            # Get model output (this could also be batched)
            dummy_batch_index = torch.Tensor([0]).int()
            triu_logits, node_logits = self.decode(z, dummy_batch_index)

            # Reshape triu predictions 
            edge_matrix_shape = (int((MAX_MOLECULE_SIZE * (MAX_MOLECULE_SIZE - 1))/2), len(SUPPORTED_EDGES) + 1) 
            triu_preds_matrix = triu_logits.reshape(edge_matrix_shape)
            triu_preds = torch.argmax(triu_preds_matrix, dim=1)

            # Reshape node predictions
            node_matrix_shape = (MAX_MOLECULE_SIZE, (len(SUPPORTED_ATOMS) + 1)) 
            node_preds_matrix = node_logits.reshape(node_matrix_shape)
            node_preds = torch.argmax(node_preds_matrix[:, :9], dim=1)
            
            # Get atomic numbers 
            node_preds_one_hot = to_one_hot(node_preds, options=ATOMIC_NUMBERS)
            atom_numbers_dummy = torch.Tensor(ATOMIC_NUMBERS).repeat(node_preds_one_hot.shape[0], 1)
            atom_types = torch.masked_select(atom_numbers_dummy, node_preds_one_hot.bool())

            # Attempt to create valid molecule
            smiles, _ = graph_representation_to_molecule(atom_types, triu_preds.float())

            # A dot means disconnected
            if smiles and "." not in smiles:
                print("Successfully generated: ", smiles)
                n_valid += 1    
        return n_valid<|MERGE_RESOLUTION|>--- conflicted
+++ resolved
@@ -116,20 +116,9 @@
             # Recover graph from latent vector
             atom_logits, edge_logits = self.decode_graph(graph_z)
 
-<<<<<<< HEAD
-        # Get predictions
-        x = self.decoder_dense_1(inputs).relu()
-        x = self.decoder_bn_1(x)
-        x = self.decoder_dense_2(x).relu()
-        x = self.decoder_bn_2(x)
-        x = self.decoder_dense_3(x).relu()
-        x = self.decoder_bn_3(x)
-        edge_logits = self.decoder_dense_4(x)
-=======
             # Store per graph results
             node_logits.append(atom_logits)
             triu_logits.append(edge_logits)
->>>>>>> 4c506e5f
 
         # Concatenate all outputs of the batch
         node_logits = torch.cat(node_logits)
